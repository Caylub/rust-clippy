--- conflicted
+++ resolved
@@ -276,11 +276,7 @@
         let args = cx.typeck_results().node_args(hir_id);
 
         let result = Self::const_eval_resolve(cx.tcx, cx.param_env, ty::UnevaluatedConst::new(def_id, args), DUMMY_SP);
-<<<<<<< HEAD
-        self.is_value_unfrozen_raw(cx, result, ty)
-=======
         Self::is_value_unfrozen_raw(cx, result, ty)
->>>>>>> 546408be
     }
 
     pub fn const_eval_resolve(
