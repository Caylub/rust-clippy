--- conflicted
+++ resolved
@@ -5,14 +5,8 @@
 use syntax::codemap::Span;
 use rustc_front::intravisit::{FnKind, Visitor, walk_ty};
 use rustc::middle::ty;
-<<<<<<< HEAD
+use rustc::middle::const_eval;
 use syntax::ast::{IntTy, UintTy, FloatTy};
-=======
-use rustc::middle::const_eval;
-use syntax::ast::IntTy::*;
-use syntax::ast::UintTy::*;
-use syntax::ast::FloatTy::*;
->>>>>>> 908fb143
 
 use utils::*;
 
@@ -592,18 +586,12 @@
 ///
 /// **Known problems:** None
 ///
-<<<<<<< HEAD
-/// **Example:** `vec.len() <= 0`
-declare_lint! {
-    pub ABSURD_UNSIGNED_COMPARISONS, Warn,
-    "testing whether an unsigned integer is non-positive"
-}
-=======
 /// **Example:** `vec.len() <= 0`, `100 > std::i32::MAX`
-declare_lint!(pub ABSURD_EXTREME_COMPARISONS, Warn,
-              "a comparison involving a maximum or minimum value involves a case that is always \
-               true or always false");
->>>>>>> 908fb143
+declare_lint! {
+    pub ABSURD_EXTREME_COMPARISONS, Warn,
+    "a comparison involving a maximum or minimum value involves a case that is always \
+    true or always false"
+}
 
 pub struct AbsurdExtremeComparisons;
 
@@ -688,31 +676,31 @@
     let which = match (ty, cv) {
         (&ty::TyBool, Bool(false)) => Minimum,
 
-        (&ty::TyInt(TyIs), Int(x)) if x == ::std::isize::MIN as i64 => Minimum,
-        (&ty::TyInt(TyI8), Int(x)) if x == ::std::i8::MIN as i64 => Minimum,
-        (&ty::TyInt(TyI16), Int(x)) if x == ::std::i16::MIN as i64 => Minimum,
-        (&ty::TyInt(TyI32), Int(x)) if x == ::std::i32::MIN as i64 => Minimum,
-        (&ty::TyInt(TyI64), Int(x)) if x == ::std::i64::MIN as i64 => Minimum,
-
-        (&ty::TyUint(TyUs), Uint(x)) if x == ::std::usize::MIN as u64 => Minimum,
-        (&ty::TyUint(TyU8), Uint(x)) if x == ::std::u8::MIN as u64 => Minimum,
-        (&ty::TyUint(TyU16), Uint(x)) if x == ::std::u16::MIN as u64 => Minimum,
-        (&ty::TyUint(TyU32), Uint(x)) if x == ::std::u32::MIN as u64 => Minimum,
-        (&ty::TyUint(TyU64), Uint(x)) if x == ::std::u64::MIN as u64 => Minimum,
+        (&ty::TyInt(IntTy::TyIs), Int(x)) if x == ::std::isize::MIN as i64 => Minimum,
+        (&ty::TyInt(IntTy::TyI8), Int(x)) if x == ::std::i8::MIN as i64 => Minimum,
+        (&ty::TyInt(IntTy::TyI16), Int(x)) if x == ::std::i16::MIN as i64 => Minimum,
+        (&ty::TyInt(IntTy::TyI32), Int(x)) if x == ::std::i32::MIN as i64 => Minimum,
+        (&ty::TyInt(IntTy::TyI64), Int(x)) if x == ::std::i64::MIN as i64 => Minimum,
+
+        (&ty::TyUint(UintTy::TyUs), Uint(x)) if x == ::std::usize::MIN as u64 => Minimum,
+        (&ty::TyUint(UintTy::TyU8), Uint(x)) if x == ::std::u8::MIN as u64 => Minimum,
+        (&ty::TyUint(UintTy::TyU16), Uint(x)) if x == ::std::u16::MIN as u64 => Minimum,
+        (&ty::TyUint(UintTy::TyU32), Uint(x)) if x == ::std::u32::MIN as u64 => Minimum,
+        (&ty::TyUint(UintTy::TyU64), Uint(x)) if x == ::std::u64::MIN as u64 => Minimum,
 
         (&ty::TyBool, Bool(true)) => Maximum,
 
-        (&ty::TyInt(TyIs), Int(x)) if x == ::std::isize::MAX as i64 => Maximum,
-        (&ty::TyInt(TyI8), Int(x)) if x == ::std::i8::MAX as i64 => Maximum,
-        (&ty::TyInt(TyI16), Int(x)) if x == ::std::i16::MAX as i64 => Maximum,
-        (&ty::TyInt(TyI32), Int(x)) if x == ::std::i32::MAX as i64 => Maximum,
-        (&ty::TyInt(TyI64), Int(x)) if x == ::std::i64::MAX as i64 => Maximum,
-
-        (&ty::TyUint(TyUs), Uint(x)) if x == ::std::usize::MAX as u64 => Maximum,
-        (&ty::TyUint(TyU8), Uint(x)) if x == ::std::u8::MAX as u64 => Maximum,
-        (&ty::TyUint(TyU16), Uint(x)) if x == ::std::u16::MAX as u64 => Maximum,
-        (&ty::TyUint(TyU32), Uint(x)) if x == ::std::u32::MAX as u64 => Maximum,
-        (&ty::TyUint(TyU64), Uint(x)) if x == ::std::u64::MAX as u64 => Maximum,
+        (&ty::TyInt(IntTy::TyIs), Int(x)) if x == ::std::isize::MAX as i64 => Maximum,
+        (&ty::TyInt(IntTy::TyI8), Int(x)) if x == ::std::i8::MAX as i64 => Maximum,
+        (&ty::TyInt(IntTy::TyI16), Int(x)) if x == ::std::i16::MAX as i64 => Maximum,
+        (&ty::TyInt(IntTy::TyI32), Int(x)) if x == ::std::i32::MAX as i64 => Maximum,
+        (&ty::TyInt(IntTy::TyI64), Int(x)) if x == ::std::i64::MAX as i64 => Maximum,
+
+        (&ty::TyUint(UintTy::TyUs), Uint(x)) if x == ::std::usize::MAX as u64 => Maximum,
+        (&ty::TyUint(UintTy::TyU8), Uint(x)) if x == ::std::u8::MAX as u64 => Maximum,
+        (&ty::TyUint(UintTy::TyU16), Uint(x)) if x == ::std::u16::MAX as u64 => Maximum,
+        (&ty::TyUint(UintTy::TyU32), Uint(x)) if x == ::std::u32::MAX as u64 => Maximum,
+        (&ty::TyUint(UintTy::TyU64), Uint(x)) if x == ::std::u64::MAX as u64 => Maximum,
 
         _ => return None,
     };
